--- conflicted
+++ resolved
@@ -316,7 +316,6 @@
         self.chk_group_genre = QCheckBox("Group songs in tiers by genre")
         self.chk_group_genre.setChecked(group_genre_setting)
 
-<<<<<<< HEAD
         artist_mode_setting = bool(self.settings.value("artist_career_mode", False, type=bool))
         if not artist_mode_setting and self.settings.contains("filter_setlist"):
             artist_mode_setting = bool(self.settings.value("filter_setlist", False, type=bool))
@@ -327,14 +326,6 @@
             "When enabled, Auto-Arrange builds tiers only from songs where the Artist tag matches the current search."
         )
         self.chk_artist_career_mode.setChecked(artist_mode_setting)
-=======
-        filter_setlist_setting = bool(self.settings.value("filter_setlist", False, type=bool))
-        self.chk_filter_setlist = QCheckBox("Filter setlist")
-        self.chk_filter_setlist.setToolTip(
-            "When enabled, Auto-Arrange builds tiers only from songs currently shown in the Library (search filter)."
-        )
-        self.chk_filter_setlist.setChecked(filter_setlist_setting)
->>>>>>> adb4f0ba
 
         self.spin_tiers = QSpinBox()
         self.spin_tiers.setRange(1, 20)
@@ -396,11 +387,9 @@
         form.addRow(QLabel("Songs per tier:"), self.spin_songs_per)
         form.addRow(self.chk_longrule)
         form.addRow(self.chk_group_genre)
-<<<<<<< HEAD
+
         form.addRow(self.chk_artist_career_mode)
-=======
-        form.addRow(self.chk_filter_setlist)
->>>>>>> adb4f0ba
+
         form.addRow(self.chk_exclude_meme)
         form.addRow(self.chk_lower_official)
         self.lbl_artist_limit = QLabel("Max tracks by artist per tier:")
@@ -443,11 +432,7 @@
         self.search_box.textChanged.connect(self._refresh_library_view)
         self.theme_combo.currentTextChanged.connect(self._on_theme_changed)
         self.chk_group_genre.stateChanged.connect(self._on_group_genre_changed)
-<<<<<<< HEAD
         self.chk_artist_career_mode.stateChanged.connect(self._on_artist_career_mode_changed)
-=======
-        self.chk_filter_setlist.stateChanged.connect(self._on_filter_setlist_changed)
->>>>>>> adb4f0ba
         self.chk_exclude_meme.stateChanged.connect(self._on_exclude_meme_changed)
         self.chk_lower_official.stateChanged.connect(self._on_lower_official_changed)
         self.spin_artist_limit.valueChanged.connect(self._on_artist_limit_changed)
@@ -560,16 +545,10 @@
         self.settings.setValue("group_by_genre", state == Qt.Checked)
         self.settings.sync()
 
-<<<<<<< HEAD
     def _on_artist_career_mode_changed(self, state: int) -> None:
         """Persist the artist-career-mode toggle and refresh dependent UI."""
         self.settings.setValue("artist_career_mode", state == Qt.Checked)
         self._apply_artist_mode_state()
-=======
-    def _on_filter_setlist_changed(self, state: int) -> None:
-        """Persist the filter-setlist toggle."""
-        self.settings.setValue("filter_setlist", state == Qt.Checked)
->>>>>>> adb4f0ba
 
     def _on_exclude_meme_changed(self, state: int) -> None:
         """Persist the meme filter toggle and refresh the library view."""
@@ -784,11 +763,9 @@
         item.setData(Qt.UserRole, song)
         return item
 
-<<<<<<< HEAD
+
     def _eligible_library_songs(self, apply_search_filter: bool, *, query_mode: str = "library") -> List[Song]:
-=======
-    def _eligible_library_songs(self, apply_search_filter: bool) -> List[Song]:
->>>>>>> adb4f0ba
+
         """Return songs passing library filters, optionally narrowed by search."""
         if not self.library:
             return []
@@ -798,26 +775,17 @@
         exclude_memes = self.chk_exclude_meme.isChecked() if hasattr(self, "chk_exclude_meme") else False
         query = ""
         if apply_search_filter and hasattr(self, "search_box"):
-<<<<<<< HEAD
             query = self.search_box.text().casefold().strip()
-=======
-            query = self.search_box.text().lower().strip()
->>>>>>> adb4f0ba
+
 
         def matches_query(song: Song) -> bool:
             if not query:
                 return True
-<<<<<<< HEAD
             artist = (song.artist or "").casefold()
             if query_mode == "artist_only":
                 return query in artist
             name = (song.name or "").casefold()
             charter = (song.charter or "").casefold()
-=======
-            name = (song.name or "").lower()
-            artist = (song.artist or "").lower()
-            charter = (song.charter or "").lower()
->>>>>>> adb4f0ba
             return query in name or query in artist or query in charter
 
         filtered: List[Song] = []
@@ -838,13 +806,9 @@
     def _refresh_library_view(self) -> None:
         """Populate the library list according to the active filters."""
         self.lib_list.clear()
-<<<<<<< HEAD
         artist_toggle = getattr(self, "chk_artist_career_mode", None)
         query_mode = "artist_only" if artist_toggle and artist_toggle.isChecked() else "library"
         for s in self._eligible_library_songs(apply_search_filter=True, query_mode=query_mode):
-=======
-        for s in self._eligible_library_songs(apply_search_filter=True):
->>>>>>> adb4f0ba
             item = self._build_song_item(s)
             self.lib_list.addItem(item)
 
@@ -904,16 +868,11 @@
         songs_per = self.spin_songs_per.value()
         self._regenerate_tier_names(procedural_refresh=self._is_procedural_theme())
 
-<<<<<<< HEAD
         use_artist_mode = self.chk_artist_career_mode.isChecked()
         songs = self._eligible_library_songs(
             apply_search_filter=use_artist_mode,
             query_mode="artist_only" if use_artist_mode else "library",
         )
-=======
-        use_filtered_view = self.chk_filter_setlist.isChecked()
-        songs = self._eligible_library_songs(apply_search_filter=use_filtered_view)
->>>>>>> adb4f0ba
         lower_official = self._lower_official_enabled()
         tier_candidates = [
             replace(
@@ -924,19 +883,11 @@
             for s in songs
         ]
         if not tier_candidates:
-<<<<<<< HEAD
             if use_artist_mode:
                 QMessageBox.warning(
                     self,
                     "No songs meet criteria",
                     "No songs match the current search and filters. Adjust the search query or disable Artist career mode.",
-=======
-            if use_filtered_view:
-                QMessageBox.warning(
-                    self,
-                    "No songs meet criteria",
-                    "No songs match the current search and filters. Adjust the search query or disable Filter setlist.",
->>>>>>> adb4f0ba
                 )
             else:
                 QMessageBox.warning(
@@ -950,11 +901,7 @@
             tier_candidates,
             n_tiers,
             songs_per,
-<<<<<<< HEAD
             max_tracks_per_artist=0 if use_artist_mode else self.spin_artist_limit.value(),
-=======
-            max_tracks_per_artist=0 if use_filtered_view else self.spin_artist_limit.value(),
->>>>>>> adb4f0ba
             keep_very_long_out_of_first_two=self.chk_longrule.isChecked(),
             shuffle_seed=None,
             group_by_genre=self.chk_group_genre.isChecked(),
